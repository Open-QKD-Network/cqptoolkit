/*!
* @file
* @brief SiteAgent
*
* @copyright Copyright (C) University of Bristol 2018
*    This Source Code Form is subject to the terms of the Mozilla Public License, v. 2.0.
*    If a copy of the MPL was not distributed with this file, You can obtain one at https://mozilla.org/MPL/2.0/.
*    See LICENSE file for details.
* @date 15/1/2018
* @author Richard Collins <richard.collins@bristol.ac.uk>
*/
#include "SiteAgent.h"
#include "Algorithms/Logging/Logger.h"
#include "CQPToolkit/Util/GrpcLogger.h"
#include "Algorithms/Statistics/StatisticsLogger.h"


#include "KeyManagement/KeyStores/KeyStoreFactory.h"
#include "KeyManagement/KeyStores/KeyStore.h"
#include "KeyManagement/KeyStores/HSMStore.h"
#include "KeyManagement/KeyStores/BackingStoreFactory.h"

#include "KeyManagement/Net/ServiceDiscovery.h"
#include "CQPToolkit/Statistics/ReportServer.h"
#include "Algorithms/Net/DNS.h"
#include "Algorithms/Util/Env.h"
#include "Algorithms/Util/Threading.h"

#include <grpc++/server_builder.h>
#include <grpc++/server.h>
#include <grpc++/create_channel.h>
#include <grpc++/client_context.h>
#include <grpc++/security/credentials.h>
#include "QKDInterfaces/Device.pb.h"
#include "CQPToolkit/Auth/AuthUtil.h"

#include <google/protobuf/util/message_differencer.h>
#include <unordered_map>

#include "KeyManagement/SDN/NetworkManager.h"

#if defined(SQLITE3_FOUND)
    #include "KeyManagement/KeyStores/FileStore.h"
#endif
namespace cqp
{

    using grpc::Status;
    using grpc::StatusCode;

    void SiteAgent::RegisterWithNetMan(std::string netManUri, std::shared_ptr<grpc::ChannelCredentials> creds)
    {
        using namespace std;

        LOGINFO("Connecting to Network Manager: " + netManUri);
        /// channel to the network manager
        std::shared_ptr<grpc::Channel> netmanChannel = grpc::CreateChannel(netManUri, creds);
        /// The network manager to register with
        std::unique_ptr<remote::INetworkManager::Stub> netMan = remote::INetworkManager::NewStub(netmanChannel);

        if(server && netMan)
        {
            // keep a copy of what was sent last time
            remote::Site siteDetailsCopy;

            grpc::Status registerResult = Status(StatusCode::INTERNAL, "");
            do
            {
                google::protobuf::Empty response;
                grpc::ClientContext ctx;

                {
                    /*lock scope*/
                    unique_lock<mutex> lock(siteDetailsMutex);
                    if(registerResult.ok())
                    {
                        // we've registered - wait for any change in the details
                        siteDetailsChanged.wait(lock, [&]()
                        {
                            google::protobuf::util::MessageDifferencer diff;
                            return !diff.Equals(siteDetails, siteDetailsCopy) || shutdown;
                        });
                    }
                    siteDetailsCopy = siteDetails;

                }/*lock scope*/

                if(shutdown)
                {
                    remote::SiteAddress siteAddress;
                    (*siteAddress.mutable_url()) = siteDetails.url();
                    // register if the last attempt failed or the site details have changed
                    registerResult = LogStatus(
                                         netMan->UnregisterSite(&ctx, siteAddress, &response), "Failed to register site with Network Manager");

                    if(!registerResult.ok())
                    {
                        netmanChannel->WaitForConnected(chrono::system_clock::now() +
                                                        chrono::seconds(3));
                    }
                }
                else
                {
                    // register if the last attempt failed or the site details have changed
                    registerResult = LogStatus(
                                         netMan->RegisterSite(&ctx, siteDetailsCopy, &response), "Failed to register site with Network Manager");
                }

            }
            while(!shutdown);
        }
        else
        {
            LOGERROR("Invalid setup");
        }
    }

    SiteAgent::SiteAgent(const remote::SiteAgentConfig& config) :
        myConfig(config)
    {
        if(myConfig.id().empty() || !UUID::IsValid(myConfig.id()))
        {
            myConfig.set_id(UUID());
            LOGINFO("Invalid ID. Setting to " + myConfig.id());
        }

        keystoreFactory.reset(new keygen::KeyStoreFactory(LoadChannelCredentials(config.credentials()),
                              keygen::BackingStoreFactory::CreateBackingStore(myConfig.backingstoreurl())));
        reportServer.reset(new stats::ReportServer());
        reportServer->AddAdditionalProperties("siteName", config.name());

        // attach the reporting to the device factory so it link them when creating devices
        keystoreFactory->AddReportingCallback(reportServer.get());
        // for debug
        //deviceFactory->AddReportingCallback(statsLogger.get());

        if(config.limitCache_case() == remote::SiteAgentConfig::LimitCacheCase::kKeyStoreCache)
        {
            keystoreFactory->SetKeyStoreCacheLimit(config.keystorecache());
        }

        // create the server
        grpc::ServerBuilder builder;

        // grpc will create worker threads as it needs, idle work threads
        // will be stopped if there are more than this number running
        // setting this too low causes large number of thread creation+deletions, default = 2
        builder.SetSyncServerOption(grpc::ServerBuilder::SyncServerOption::MAX_POLLERS, 50);

        int listenPort = static_cast<int>(myConfig.listenport());

        if(myConfig.bindaddress().empty())
        {
            builder.AddListeningPort(std::string(net::AnyAddress) + ":" + std::to_string(myConfig.listenport()),
                                     LoadServerCredentials(config.credentials()), &listenPort);
        }
        else
        {
            builder.AddListeningPort(myConfig.bindaddress() + ":" + std::to_string(myConfig.listenport()),
                                     LoadServerCredentials(config.credentials()), &listenPort);
        }

        // Use the internal network manager if there are static links to manage
        if(!config.statichops().empty())
        {
            LOGINFO("Creating an internal network manager for " + std::to_string(config.statichops().size()) + " static links");
            internalNetMan = std::make_unique<NetworkManager>(config.statichops(), LoadChannelCredentials(config.credentials()));
            builder.RegisterService(internalNetMan.get());
        }

        // Register services
        builder.RegisterService(this);
        builder.RegisterService(static_cast<remote::IKeyFactory::Service*>(keystoreFactory.get()));
        builder.RegisterService(static_cast<remote::IKey::Service*>(keystoreFactory.get()));
        builder.RegisterService(reportServer.get());
        // ^^^ Add new services here ^^^ //

        server = builder.BuildAndStart();
        if(!server)
        {
            LOGERROR("Failed to create server");
        }
        myConfig.set_listenport(static_cast<uint32_t>(listenPort));

        if(myConfig.connectionaddress().empty())
        {
            myConfig.set_connectionaddress(net::GetHostname(true) + ":" + std::to_string(myConfig.listenport()));
        } else {
            myConfig.set_connectionaddress(myConfig.connectionaddress() + ":" + std::to_string(myConfig.listenport()));
        }

        LOGINFO("My address is: " + myConfig.connectionaddress());
        reportServer->AddAdditionalProperties("siteFrom", myConfig.connectionaddress());

        (*siteDetails.mutable_url()) = myConfig.connectionaddress();
        // tell the key store factory our address now we have it
        keystoreFactory->SetSiteAddress(GetConnectionAddress());

        if(!config.netmanuri().empty())
        {
            netManRegister = std::thread(&SiteAgent::RegisterWithNetMan, this, config.netmanuri(), LoadChannelCredentials(config.credentials()));
        }

        // register with the internal network manager
        if(internalNetMan)
        {
            LOGINFO("Registering with internal network manager");
            LogStatus(internalNetMan->RegisterSite(nullptr, &siteDetails, nullptr));
        }
    } // SiteAgent

    SiteAgent::~SiteAgent()
    {
        shutdown = true;
        // trigger the unregistering from the network manager
        siteDetailsChanged.notify_all();

        // disconnect all session controllers
        for(auto device : devicesInUse)
        {
            device.second->Stop();
        }
        devicesInUse.clear();

        if(netManRegister.joinable())
        {
            netManRegister.join();
        }

        // register with the internal network manager
        if(internalNetMan)
        {
            LOGINFO("Unregistering from internal network manager");
            remote::SiteAddress request;
            request.set_url(siteDetails.url());
            LogStatus(internalNetMan->UnregisterSite(nullptr, &request, nullptr));
        }

        server->Shutdown();

        if(reportServer)
        {
            if(keystoreFactory)
            {
                keystoreFactory->RemoveReportingCallback(reportServer.get());
            }
        }

    } // ~SiteAgent

    bool SiteAgent::RegisterWithDiscovery(net::ServiceDiscovery& sd)
    {
        bool result = true;

        RemoteHost sdhost;
        // generate a unique name by appending the port number
        // this could be anything
        if(myConfig.name().empty())
        {
            sdhost.name = "SiteAgent-" + std::to_string(myConfig.listenport());
        }
        else
        {
            sdhost.name = myConfig.name();
        }
        sdhost.id = myConfig.id();
        sdhost.port = static_cast<uint16_t>(myConfig.listenport());
        // TODO: get these automatically
        sdhost.interfaces.insert(remote::ISiteAgent::service_full_name());
        sdhost.interfaces.insert(remote::IKeyFactory::service_full_name());
        sdhost.interfaces.insert(remote::IKey::service_full_name());
        sdhost.interfaces.insert(remote::IReporting::service_full_name());
        // ^^^ Add new services here ^^^ //
        sd.SetServices(sdhost);
        return result;
    } // RegisterWithDiscovery

    void SiteAgent::ProcessKeys(const std::string& deviceId, std::shared_ptr<DeviceConnection> connection, std::unique_ptr<PSK> initialKey)
    {
        using namespace std;
        //Device Stub Setup
        auto deviceStub = remote::IDevice::NewStub(connection->channel);

        //Key Transfer Stub Setup
        //TODO get these automatically
        string keyTransferHost = "localhost";
        string keyTransferPort = "50051";
        int keysSent = 1;

        int qllBlockSz = 4096;
        int maxKeyBlocks = 10;

        auto keyTransferChannel = grpc::CreateChannel(keyTransferHost + ":" + keyTransferPort, grpc::InsecureChannelCredentials());
        auto keyTransferStub = cqp::remote::KeyTransfer::NewStub(keyTransferChannel);
        
        //Key Processing
        if(deviceStub && connection->keySink)
        {
            remote::LocalSettings request;
            remote::RawKeys incommingKeys;
            request.set_initialkey(initialKey->data(), initialKey->size());

            auto reader = deviceStub->WaitForSession(&connection->keyReaderContext, request);

            // TODO this isn't enough to ensure the memory is clean.
            request.clear_initialkey();
            initialKey->clear();
            initialKey.reset();

            while(reader && reader->Read(&incommingKeys) && keysSent < qllBlockSz * maxKeyBlocks)
            {
                auto keys = make_unique<KeyList>();
                keys->reserve(static_cast<size_t>(incommingKeys.keydata().size()));

                // copy each key to the internal datatype
                for(const auto& newKey : incommingKeys.keydata())
                {
                    // get an iterator in the list of keys
                    auto dest = keys->emplace(keys->end());
                    // make space for the key bytes
                    dest->resize(newKey.size());
                    // copy the key bytes into the new storage
                    copy(newKey.begin(), newKey.end(), dest->begin());

                    //Key Transfer to Open-QKD-Network
                    cqp::remote::Key keyMessage;
                    keyMessage.set_key(newKey);
                    keyMessage.set_seqid(keysSent);
                    keyMessage.set_localid(deviceId);
                    keysSent +=1;

                    grpc::ClientContext context;
                    cqp::remote::Empty response;

                    grpc::Status status = keyTransferStub->OnKeyFromCQP(&context, keyMessage, &response);

                    while (!status.ok()) {
                        LOGINFO("STATUS ERROR: error_code=" + to_string(status.error_code()) + ",msg=" + status.error_message());
                        grpc::ClientContext context;
                        cqp::remote::Empty response;
                        status = keyTransferStub->OnKeyFromCQP(&context, keyMessage, &response);
                    }
                }
                // send the keys on
                connection->keySink->OnKeyGeneration(move(keys));
            }

            reader->Finish();

        }
        else
        {
            LOGERROR("Faild to WaitForSession, invalid setup");
        }
    }

    const remote::ControlDetails* SiteAgent::FindDeviceDetails(const remote::Site& siteDetails, const std::string& deviceId)
    {
        const remote::ControlDetails* result = nullptr;

        for(const auto& dev : siteDetails.devices())
        {
            if(dev.config().id() == deviceId)
            {
                result = &dev;
                break; // for
            }
        }
        return result;
    }

    grpc::Status SiteAgent::PrepHop(const std::string& deviceId, const std::string& destination, remote::SessionDetails& params)
    {
        using namespace std;
        using namespace grpc;
        Status result;
        LOGDEBUG("From " + GetConnectionAddress() + " to " + destination + " with device " + deviceId);

        // get the device we've been told to use
        auto localDev = devicesInUse.find(deviceId);
        if(localDev == devicesInUse.end())
        {
            result = Status(StatusCode::NOT_FOUND, "Device " + deviceId + " not found");
            lock_guard<mutex> lock(siteDetailsMutex);
            // not currently in use, find it in the registered devices list
            for(const auto& regDevice : siteDetails.devices())
            {
                if(regDevice.config().id() == deviceId)
                {
                    // store the new device and get the iterator to it for later
                    auto localDev = make_shared<DeviceConnection>();
                    LOGDEBUG("Connecting to device control at " + regDevice.controladdress());
                    localDev->channel = grpc::CreateChannel(regDevice.controladdress(), LoadChannelCredentials(myConfig.credentials()));
                    localDev->keySink = keystoreFactory->GetKeyStore(destination);
                    if(localDev->keySink)
                    {
                        if(localDev->channel->WaitForConnected(chrono::system_clock::now() + chrono::seconds(10)))
                        {
                            result = Status(StatusCode::UNAVAILABLE, "Failed to connect to " + regDevice.controladdress());
                        }

                        auto initialPsk = std::make_unique<PSK>();

                        // find a key to use for bootstrapping
                        // First try our own key store.
                        if(params.initialkeyid() == 0)
                        {
                            KeyID newId;
                            if(localDev->keySink->GetNewKey(newId, *initialPsk))
                            {
                                // set the key ID so that it is passed to the other site
                                params.set_initialkeyid(newId);
                            }
                            else
                            {
                                // If theres no key to hand, try the fallback
                                if(!myConfig.fallbackkey().empty())
                                {
                                    LOGWARN("Using fallback key to bootstrap device");
                                    initialPsk->resize(myConfig.fallbackkey().size());
                                    initialPsk->assign(myConfig.fallbackkey().begin(), myConfig.fallbackkey().end());
                                }
                                else
                                {
                                    LOGWARN("No key available for bootstrap. Ether populate the keystores or provide a fallback key in the configuration.");
                                }
                            }
                        }
                        else
                        {
// we should be able to get the key from our local key store
                            if(!LogStatus(localDev->keySink->GetExistingKey(params.initialkeyid(), *initialPsk)).ok())
                            {
                                LOGERROR("Failded to get existing key " + std::to_string(params.initialkeyid()));
                            }
                        }

                        LOGDEBUG("Starts key reader thread...");
                        localDev->readerThread = thread(&SiteAgent::ProcessKeys, deviceId, localDev, move(initialPsk));

                        // read stats and pass them on
                        localDev->statsThread = thread(&SiteAgent::DeviceConnection::ReadStats, localDev.get(), reportServer.get(), destination);
                        // make the stats thread lower priority than the key reader
                        threads::SetPriority(localDev->statsThread, 1);

                        devicesInUse.emplace(deviceId, move(localDev));
                        // The session will be start by the right side as it has all the required details
                        result = Status();
                        break; // for
                    } // if keystore valid
                    else
                    {
                        result = Status(StatusCode::NOT_FOUND, "Invalid local keystore");
                    }
                } // if device id match
            } // for each siteDetails.devices
        }
        else
        {
            LOGTRACE("Hop already active");
        }

        return result;
    } // PrepHop

    grpc::Status SiteAgent::ForwardOnStartNode(const remote::PhysicalPath* path, const std::string& secondSite)
    {
        using namespace std;
        using namespace grpc;
        grpc::Status result;

        // create a connection to the other agent
        std::unique_ptr<remote::ISiteAgent::Stub> stub =
            remote::ISiteAgent::NewStub(GetSiteChannel(secondSite));
        if(stub)
        {
            ClientContext ctx;
            google::protobuf::Empty response;
            LOGTRACE("Calling StartNode on peer " + secondSite);
            // start the next node, passing on the entire path
            result = LogStatus(
                         stub->StartNode(&ctx, *path, &response));
            if(!result.ok())
            {
                LOGERROR("Failed to start the other side: " + secondSite);
            }
        } // if stub
        else
        {
            result = LogStatus(Status(StatusCode::UNAVAILABLE, "Cannot contact next hop"));
        } // else stub

        return result;
    } // StartLeftSide

    grpc::Status SiteAgent::StartSession(std::shared_ptr<grpc::Channel> channel, const remote::SessionDetails& sessionDetails, const std::string& remoteSessionAddress)
    {
        using namespace std;
        using namespace grpc;

        LOGTRACE("Starting session");
        // start exchanging keys
        grpc::ClientContext ctx;
        remote::SessionDetailsTo request;
        google::protobuf::Empty response;
        auto deviceStub = remote::IDevice::NewStub(channel);

        (*request.mutable_details()) = sessionDetails;
        request.set_peeraddress(remoteSessionAddress);
        return deviceStub->RunSession(&ctx, request, &response);

    } // StartRightSide

    grpc::Status SiteAgent::StartNode(grpc::ServerContext*, remote::HopPair& hop, remote::PhysicalPath& myPath)
    {
        LOGTRACE("Looking at hop from " + hop.first().site() + " to " + hop.second().site());

        grpc::Status result;
        bool alreadyConnected = false;

        // if we are the left side of a hop, ie a in [a, b]
        if(AddressIsThisSite(hop.first().site()))
        {
<<<<<<< HEAD
=======
            LOGDEBUG("StartNode at left/Alice, first site:" +
            hop.first().site()+ ", device id:" + hop.first().deviceid() + ", second site:" +
            hop.second().site() + ",device id:" + hop.second().deviceid());
>>>>>>> b81a7353
            bool alreadyConnected = false;
            /*lock scope*/
            {
                std::lock_guard<std::mutex> lock(statusCallbackMutex);
                alreadyConnected = otherSites[hop.first().site()].state !=
                                   remote::LinkStatus_State::LinkStatus_State_Inactive;
            }/*lock scope*/

            if(!alreadyConnected)
            {
                // configure the device and set up the controller

                result = PrepHop(hop.first().deviceid(), hop.second().site(), *hop.mutable_params());
                if(result.ok())
                {
                    auto devDetails = FindDeviceDetails(siteDetails, hop.first().deviceid());
                    if(devDetails)
                    {
                        // fill in the missing detgails for the local device
                        hop.mutable_first()->set_deviceaddress(devDetails->controladdress());
                    }
                    else
                    {
                        LOGERROR("Failed to find device connection address");
                    }
                    result = ForwardOnStartNode(&myPath, hop.second().site());
                }

            }
            else
            {
                result = Status(grpc::StatusCode::OK, "Already connected");
                LOGINFO("Already connected to " + hop.first().site());
            }

        } // if left
        else if(AddressIsThisSite(hop.second().site()))
        {
            /*lock scope*/
            {
                std::lock_guard<std::mutex> lock(statusCallbackMutex);
                alreadyConnected = otherSites[hop.second().site()].state !=
                                   remote::LinkStatus_State::LinkStatus_State_Inactive;
            }/*lock scope*/

            if(!alreadyConnected)
            {
                // connect the session controller to the previous hop which should already be setup
                // configure the device and set up the controller
                Status result = PrepHop(hop.second().deviceid(), hop.first().site(), *hop.mutable_params());
                if(result.ok() && devicesInUse[hop.second().deviceid()])
                {
                    // setup the second half of the chain
                    LOGTRACE("Starting session with local device: " + hop.second().deviceaddress() + " and remote device: " +
                             hop.first().deviceaddress());
                    result = StartSession(devicesInUse[hop.second().deviceid()]->channel, hop.params(), hop.first().deviceaddress());
                }
            }
            else
            {
                result = Status(grpc::StatusCode::OK, "Already connected");
                LOGINFO("Already connected to " + hop.second().site());
            }
        } // if right

        // only take down the failed link if its a new link, don't destroy the working link because
        // of a bad request to extend it with a multi-hop link
        if(!alreadyConnected && !result.ok())
        {
            auto localDev = devicesInUse.find(hop.first().deviceid());
            if(localDev != devicesInUse.end())
            {
                // something went wrong, return the device
                localDev->second->Stop();
                devicesInUse.erase(localDev);
            }
        }

        return result;
    }

    grpc::Status SiteAgent::StartNode(grpc::ServerContext* ctx, const remote::PhysicalPath* path, google::protobuf::Empty*)
    {
        using namespace std;
        using namespace grpc;
        {
            std::string pathString;
            for(const auto& element : path->hops())
            {
                pathString += element.first().site() + "<->" + element.second().site() + " | ";
            }
            LOGDEBUG(GetConnectionAddress() + " is starting node with: " + pathString);
        }

        auto pathCopy = *path;

        // default result
        grpc::Status result = Status(StatusCode::NOT_FOUND, "No hops applicable to this site");
        // walk through each hop in the path
        // path example = [ [a, b], [b, c] ]
        for(auto& hopPair : *pathCopy.mutable_hops())
        {
            result = StartNode(ctx, hopPair, pathCopy);
        } // for pairs


        string dest;
        if(result.ok())
        {
            std::vector<std::string> intermediateSites;
            if(AddressIsThisSite(path->hops().begin()->first().site()))
            {
                // the path is forward - we are on the left
                dest = path->hops().rbegin()->second().site();
                // skip the first element, that's our site
                for (int index = 1; index < path->hops().size(); index++)
                {
                    // use the first element to end up with a list of sites in the middle
                    intermediateSites.push_back(path->hops(index).first().site());
                }
            }
            else if(AddressIsThisSite(path->hops().rbegin()->second().site()))
            {
                // the path is backwards - we are on the right
                dest = path->hops().begin()->first().site();
                // skip the first element
                for (int index = path->hops().size() - 1; index > 0; index--)
                {
                    // use the first element to end up with a list of sites in the middle
                    intermediateSites.push_back(path->hops(index).first().site());
                }
            }

            // set the path if we're at ether end
            // the path can be empty
            if(!dest.empty())
            {
                // prepare the keystore
                LOGTRACE("Configuring keystore");
                auto ks = keystoreFactory->GetKeyStore(dest);
                if(ks)
                {
                    ks->SetPath(intermediateSites);
                }
                else
                {
                    LOGERROR("Failed to create keystore");
                    result = Status(StatusCode::INTERNAL, "Failed to create keystore for destination: " + dest);
                }
            }

        } // if result.ok()

        if(result.ok())
        {
            LOGINFO("Node setup complete");
        }
        return result;
    } // StartNode

    grpc::Status SiteAgent::StopNode(const std::string& deviceUri)
    {
        grpc::Status result;

        auto device = devicesInUse.find(deviceUri);
        if(device != devicesInUse.end())
        {
            // stop the process
            device->second->Stop();
            devicesInUse.erase(device);
        }
        else
        {
            result = Status(StatusCode::INVALID_ARGUMENT, "Unknown device");
        }

        return result;
    }

    bool SiteAgent::AddressIsThisSite(const std::string& address)
    {
        bool result = address == GetConnectionAddress();
        if(!result)
        {
            URI myUri(GetConnectionAddress());
            URI addrUri(address);
            if(myUri.GetPort() == addrUri.GetPort())
            {
                result = addrUri.GetHost() == "localhost" || addrUri.GetHost() == "127.0.0.1";
                if(!result)
                {
                    net::IPAddress addrIp;
                    if(net::ResolveAddress(addrUri.GetHost(), addrIp))
                    {
                        const auto hostIps = net::GetHostIPs();
                        result = std::any_of(hostIps.begin(), hostIps.end(), [&addrIp](auto myIp)
                        {
                            return myIp == addrIp;
                        });
                    } // if resolve
                } // if !result
            } // ports match
        } // if !result
        return result;
    } // AddressIsThisSite

    grpc::Status SiteAgent::EndKeyExchange(grpc::ServerContext*,
                                           const remote::PhysicalPath* path, google::protobuf::Empty*)
    {
        using namespace std;
        using namespace grpc;
        grpc::Status result = Status(StatusCode::NOT_FOUND, "No hops applicable to this site");
        {
            std::string pathString;
            for(const auto& element : path->hops())
            {
                pathString += element.first().site() + "<->" + element.second().site() + " | ";
            }
            LOGDEBUG(GetConnectionAddress() + " is stopping node with: " + pathString);
        }

        // stop the session controllers

        bool callNextNode = false;

        // walk through each hop in the path
        // path example = [ [a, b], [b, c] ]
        for(const auto& hopPair : path->hops())
        {


            // if we are the left side of a hop, ie a in [a, b]
            if(AddressIsThisSite(hopPair.first().site()))
            {
                result = StopNode(hopPair.first().deviceid());

                auto otherSide = otherSites.find(hopPair.second().site());
                if(otherSide != otherSites.end())
                {
                    grpc::ClientContext ctx;

                    auto siteStub = remote::ISiteAgent::NewStub(otherSide->second.channel);

                    google::protobuf::Empty response;
                    result =  LogStatus(siteStub->EndKeyExchange(&ctx, *path, &response));

                }
                else
                {
                    LOGWARN("Cant find " + hopPair.second().site() + " to stop it");
                }
            } // if left
            else if(AddressIsThisSite(hopPair.second().site()))
            {
                result = StopNode(hopPair.second().deviceid());
                callNextNode = true;
            } // if right
            else if(callNextNode)
            {
                callNextNode = false;
                auto otherSide = otherSites.find(hopPair.first().site());
                if(otherSide != otherSites.end())
                {
                    grpc::ClientContext ctx;

                    auto siteStub = remote::ISiteAgent::NewStub(otherSide->second.channel);

                    google::protobuf::Empty response;
                    result =  LogStatus(siteStub->EndKeyExchange(&ctx, *path, &response));
                }
                else
                {
                    LOGWARN("Cant find " + hopPair.first().site() + " to stop it");
                }
            }
        } // for pairs

        return result;
    } // EndKeyExchange

    grpc::Status SiteAgent::GetSiteDetails(grpc::ServerContext*, const google::protobuf::Empty*, remote::Site* response)
    {
        *response = siteDetails;
        return grpc::Status();
    } // GetSiteDetails

    std::shared_ptr<grpc::Channel> SiteAgent::GetSiteChannel(const std::string& connectionAddress)
    {
        using namespace grpc;
        std::shared_ptr<grpc::Channel> result = otherSites[connectionAddress].channel;

        if(result == nullptr)
        {
            // unknown address, create a new channel
            result = CreateChannel(connectionAddress, LoadChannelCredentials(myConfig.credentials()));
            otherSites[connectionAddress].channel = result;
        }

        return result;
    }// GetSiteChannel

    grpc::Status SiteAgent::RegisterDevice(grpc::ServerContext*, const remote::ControlDetails* request, google::protobuf::Empty*)
    {
        LOGDEBUG("Device registering: " + request->config().id());
        using namespace std;

        {
            /*lock scope*/
            lock_guard<mutex> lock(siteDetailsMutex);
            (*siteDetails.add_devices()) = *request;

        }/*lock scope*/

        string sideString;
        switch (request->config().side())
        {
        case remote::Side_Type::Side_Type_Alice:
            sideString = "Alice";
            break;
        case remote::Side_Type::Side_Type_Bob:
            sideString = "Bob";
            break;
        default:
            sideString = "Any";
            break;
        }
        const std::vector<std::string> ports(request->config().switchport().begin(), request->config().switchport().end());
        LOGINFO("New " + sideString + " device: " + request->config().id() + " at '" + request->controladdress() + "' on switch '" +
                request->config().switchname() + "' port '" + Join(ports, ",") + "'");

        // register with the internal network manager
        if(internalNetMan)
        {
            LOGINFO("Updating internal network manager");
            LogStatus(internalNetMan->RegisterSite(nullptr, &siteDetails, nullptr));
        }

        // tell everyone we changed the site details
        siteDetailsChanged.notify_all();

        return Status();
    }

    grpc::Status SiteAgent::UnregisterDevice(grpc::ServerContext*, const remote::DeviceID* request, google::protobuf::Empty*)
    {
        LOGDEBUG("Device unregistering: " + request->id());
        using namespace std;
        Status result = Status(StatusCode::NOT_FOUND, "Unknown device " + request->id());

        {
            /*lock scope*/
            lock_guard<mutex> lock(siteDetailsMutex);
            for(int index = 0; index < siteDetails.devices().size(); index++)
            {
                if(siteDetails.devices(index).config().id() == request->id())
                {
                    siteDetails.mutable_devices()->erase(siteDetails.mutable_devices()->begin() + index);
                    result = Status();
                    break; // for
                }
            }
        }/*lock scope*/

        // register with the internal network manager
        if(internalNetMan)
        {
            LOGINFO("Updating internal network manager");
            LogStatus(internalNetMan->RegisterSite(nullptr, &siteDetails, nullptr));
        }

        // tell everyone we changed the site details
        siteDetailsChanged.notify_all();

        return result;
    }

    void SiteAgent::DeviceConnection::Stop()
    {
        keyReaderContext.TryCancel();
        statsContext.TryCancel();

        auto deviceStub = remote::IDevice::NewStub(channel);

        grpc::ClientContext ctx;
        google::protobuf::Empty request;
        google::protobuf::Empty response;
        LogStatus(deviceStub->EndSession(&ctx, request, &response));

        if(readerThread.joinable())
        {
            readerThread.join();
        }
        if(statsThread.joinable())
        {
            statsThread.join();
        }
    }

    void SiteAgent::DeviceConnection::ReadStats(stats::ReportServer* reportServer, std::string siteTo)
    {
        using namespace remote;
        auto statsStub = IReporting::NewStub(channel);
        if(statsStub)
        {
            ReportingFilter filter;
            filter.set_listisexclude(true);
            auto reader = statsStub->GetStatistics(&statsContext, filter);

            SiteAgentReport report;
            // pull stats and pass them on
            while(reader && reader->Read(&report))
            {
                report.mutable_parameters()->insert({"siteTo", siteTo});
                reportServer->StatsReport(report);
            } // while read

            reader->Finish();
        } // if stub
    } // ReadStats

    // ConnectStaticLinks
} // namespace cqp

<|MERGE_RESOLUTION|>--- conflicted
+++ resolved
@@ -521,12 +521,9 @@
         // if we are the left side of a hop, ie a in [a, b]
         if(AddressIsThisSite(hop.first().site()))
         {
-<<<<<<< HEAD
-=======
             LOGDEBUG("StartNode at left/Alice, first site:" +
             hop.first().site()+ ", device id:" + hop.first().deviceid() + ", second site:" +
             hop.second().site() + ",device id:" + hop.second().deviceid());
->>>>>>> b81a7353
             bool alreadyConnected = false;
             /*lock scope*/
             {
